import {
 afterEach,beforeEach, describe, expect, it, vi,
} from 'vitest';

import { isValidDictionaryData } from '~utils/word-validation';
import {
  getAdjacentWords,
<<<<<<< HEAD
  getAvailableLengths,
=======
  getAvailableMonths,
>>>>>>> 977572d8
  getAvailableYears,
  getCurrentWord,
  getPastWords,
  getWordByDate,
  getWordDetails,
<<<<<<< HEAD
  getWordsByLength,
  getWordsByYear,
  groupWordsByLength,
=======
  getWordsByMonth,
  getWordsByYear,
  groupWordsByMonth,
>>>>>>> 977572d8
  groupWordsByYear,
} from '~utils-client/word-data-utils';

describe('word-data-utils', () => {
  const mockWordData = [
    { word: 'current', date: '20250110', data: [{ text: 'Current word', partOfSpeech: 'adjective' }] },
    { word: 'yesterday', date: '20250109', data: [{ text: 'Yesterday word', partOfSpeech: 'noun' }] },
    { word: 'older', date: '20250105', data: [{ text: 'Older word', partOfSpeech: 'adjective' }] },
    { word: 'year2024', date: '20241225', data: [{ text: '2024 word', partOfSpeech: 'noun' }] },
    { word: 'year2023', date: '20231201', data: [{ text: '2023 word', partOfSpeech: 'verb' }] },
  ];


  beforeEach(() => {
    vi.useFakeTimers();
    vi.setSystemTime(new Date('2025-01-10T12:00:00Z'));
  });

  afterEach(() => {
    vi.useRealTimers();
  });

  describe('isValidDictionaryData', () => {
    it('validates data with text content', () => {
      const validData = [{ text: 'A valid definition', partOfSpeech: 'noun' }];
      expect(isValidDictionaryData(validData)).toBe(true);
    });

    it('validates data with only part of speech', () => {
      const validData = [{ partOfSpeech: 'noun' }];
      expect(isValidDictionaryData(validData)).toBe(true);
    });

    it('validates data with only text', () => {
      const validData = [{ text: 'A definition without part of speech' }];
      expect(isValidDictionaryData(validData)).toBe(true);
    });

    it('rejects empty array', () => {
      expect(isValidDictionaryData([])).toBe(false);
    });

    it('rejects null/undefined', () => {
      expect(isValidDictionaryData(null)).toBe(false);
      expect(isValidDictionaryData(undefined)).toBe(false);
    });

    it('rejects non-array input', () => {
      expect(isValidDictionaryData('not an array')).toBe(false);
      expect(isValidDictionaryData({})).toBe(false);
    });

    it('rejects data with no meaningful content', () => {
      const invalidData = [{ id: '123', sourceDictionary: 'test' }]; // no text or partOfSpeech
      expect(isValidDictionaryData(invalidData)).toBe(false);
    });

    it('accepts mixed data if at least one entry is valid', () => {
      const mixedData = [
        { id: '123' }, // invalid
        { text: 'Valid definition' }, // valid
      ];
      expect(isValidDictionaryData(mixedData)).toBe(true);
    });
  });

  describe('getCurrentWord', () => {
    it('returns most recent word not after today', () => {
      const result = getCurrentWord(mockWordData);
      expect(result.word).toBe('current');
      expect(result.date).toBe('20250110');
    });

    it('returns first word when no words match date criteria', () => {
      const futureWords = [
        { word: 'future', date: '20250115', data: [] }, // future date
      ];
      const result = getCurrentWord(futureWords);
      expect(result.word).toBe('future');
    });

    it('returns null when no words available', () => {
      const result = getCurrentWord([]);
      expect(result).toBeNull();
    });
  });

  describe('getPastWords', () => {
    it('returns words before given date', () => {
      const result = getPastWords('20250110', mockWordData);
      const [first, second, third, fourth] = result;

      expect(result).toHaveLength(4);
      expect(first.word).toBe('yesterday');
      expect(second.word).toBe('older');
      expect(third.word).toBe('year2024');
      expect(fourth.word).toBe('year2023');
    });

    it('limits to 5 words', () => {
      const manyWords = Array.from({ length: 10 }, (_, i) => ({
        word: `word${i}`,
        date: `2025010${9 - i}`, // descending dates
        data: [],
      }));
      const result = getPastWords('20250110', manyWords);
      expect(result).toHaveLength(5);
    });

    it('returns empty array for empty date', () => {
      expect(getPastWords('', mockWordData)).toEqual([]);
      expect(getPastWords(null, mockWordData)).toEqual([]);
    });
  });

  describe('getWordByDate', () => {
    it('finds word by exact date match', () => {
      const result = getWordByDate('20250109', mockWordData);
      expect(result.word).toBe('yesterday');
    });

    it('returns null for non-existent date', () => {
      const result = getWordByDate('20250101', mockWordData);
      expect(result).toBeNull();
    });

    it('returns null for empty date', () => {
      expect(getWordByDate('', mockWordData)).toBeNull();
      expect(getWordByDate(null, mockWordData)).toBeNull();
    });
  });

  describe('getAdjacentWords', () => {
    it('returns previous and next words', () => {
      const result = getAdjacentWords('20250109', mockWordData);
      expect(result.previousWord.word).toBe('older'); // older date
      expect(result.nextWord.word).toBe('current'); // newer date
    });

    it('handles word at beginning of array', () => {
      const result = getAdjacentWords('20250110', mockWordData);
      expect(result.previousWord.word).toBe('yesterday');
      expect(result.nextWord).toBeNull(); // no newer word
    });

    it('handles word at end of array', () => {
      const result = getAdjacentWords('20231201', mockWordData);
      expect(result.previousWord).toBeNull(); // no older word
      expect(result.nextWord.word).toBe('year2024');
    });

    it('returns null for non-existent date', () => {
      const result = getAdjacentWords('20250101', mockWordData);
      expect(result.previousWord).toBeNull();
      expect(result.nextWord).toBeNull();
    });
  });

  describe('getWordDetails', () => {
    it('extracts word details using adapter', () => {
      const result = getWordDetails(null);
      expect(result).toEqual({ partOfSpeech: '', definition: '', meta: null });
    });

    it('handles missing word data', () => {
      const result = getWordDetails(null);
      expect(result).toEqual({ partOfSpeech: '', definition: '', meta: null });
    });
  });

  describe('getWordsByYear', () => {
    it('filters words by year', () => {
      const result2025 = getWordsByYear('2025', mockWordData);
      expect(result2025).toHaveLength(3);
      expect(result2025.every(w => w.date.startsWith('2025'))).toBe(true);

      const result2024 = getWordsByYear('2024', mockWordData);
      expect(result2024).toHaveLength(1);
      expect(result2024[0].word).toBe('year2024');
    });

    it('returns empty array for non-existent year', () => {
      const result = getWordsByYear('2020', mockWordData);
      expect(result).toEqual([]);
    });
  });

  describe('getWordsByMonth', () => {
    it('filters words by month within a year', () => {
      const result = getWordsByMonth('2025', '01', mockWordData);
      expect(result).toHaveLength(3);
      expect(result.every(w => w.date.startsWith('202501'))).toBe(true);

      const result2024 = getWordsByMonth('2024', '12', mockWordData);
      expect(result2024).toHaveLength(1);
      expect(result2024[0].word).toBe('year2024');
    });

    it('returns empty array for non-existent month', () => {
      const result = getWordsByMonth('2025', '02', mockWordData);
      expect(result).toEqual([]);
    });
  });

  describe('getAvailableMonths', () => {
    it('returns unique months for a year in ascending order', () => {
      const extended = [...mockWordData, { word: 'feb', date: '20250201', data: [] }];
      const result = getAvailableMonths('2025', extended);
      expect(result).toEqual(['01', '02']);

      const result2024 = getAvailableMonths('2024', mockWordData);
      expect(result2024).toEqual(['12']);
    });

    it('returns empty array for year with no words', () => {
      const result = getAvailableMonths('2020', mockWordData);
      expect(result).toEqual([]);
    });
  });

  describe('groupWordsByYear', () => {
    it('groups words by year correctly', () => {
      const result = groupWordsByYear(mockWordData);
      expect(result['2025']).toHaveLength(3);
      expect(result['2024']).toHaveLength(1);
      expect(result['2023']).toHaveLength(1);
    });

    it('handles empty array', () => {
      const result = groupWordsByYear([]);
      expect(result).toEqual({});
    });
  });

  describe('groupWordsByMonth', () => {
    it('groups words by month slug for a given year', () => {
      const result = groupWordsByMonth('2025', mockWordData);
      expect(Object.keys(result)).toContain('january');
      expect(result['january']).toHaveLength(3);
    });

    it('returns empty object when no words match the year', () => {
      const result = groupWordsByMonth('2020', mockWordData);
      expect(result).toEqual({});
    });

    it('groups words with different months correctly', () => {
      const extendedData = [...mockWordData, { word: 'feb', date: '20250201', data: [] }];
      const result = groupWordsByMonth('2025', extendedData);
      expect(Object.keys(result)).toEqual(expect.arrayContaining(['january', 'february']));
      expect(result['january']).toHaveLength(3);
      expect(result['february']).toHaveLength(1);
    });

    it('uses month slugs as keys', () => {
      const result = groupWordsByMonth('2025', mockWordData);
      expect(Object.keys(result)).toEqual(['january']); // lowercase month name
    });
  });

  describe('getAvailableYears', () => {
    it('returns unique years in descending order', () => {
      const result = getAvailableYears(mockWordData);
      expect(result).toEqual(['2025', '2024', '2023']);
    });

    it('returns empty array for no words', () => {
      const result = getAvailableYears([]);
      expect(result).toEqual([]);
    });
  });

  describe('length utilities', () => {
    it('returns sorted unique lengths', () => {
      const result = getAvailableLengths(mockWordData);
      expect(result).toEqual([5, 7, 8, 9]);
    });

    it('filters words by specified length', () => {
      const result = getWordsByLength(8, mockWordData);
      expect(result).toHaveLength(2);
      expect(result.every(w => w.word.length === 8)).toBe(true);
    });

    it('groups words by length', () => {
      const result = groupWordsByLength(mockWordData);
      expect(Object.keys(result).map(Number).sort((a, b) => a - b)).toEqual([5, 7, 8, 9]);
      expect(result[8]).toHaveLength(2);
    });
  });
});<|MERGE_RESOLUTION|>--- conflicted
+++ resolved
@@ -5,25 +5,18 @@
 import { isValidDictionaryData } from '~utils/word-validation';
 import {
   getAdjacentWords,
-<<<<<<< HEAD
   getAvailableLengths,
-=======
   getAvailableMonths,
->>>>>>> 977572d8
   getAvailableYears,
   getCurrentWord,
   getPastWords,
   getWordByDate,
   getWordDetails,
-<<<<<<< HEAD
   getWordsByLength,
+  getWordsByMonth,
   getWordsByYear,
   groupWordsByLength,
-=======
-  getWordsByMonth,
-  getWordsByYear,
   groupWordsByMonth,
->>>>>>> 977572d8
   groupWordsByYear,
 } from '~utils-client/word-data-utils';
 
