--- conflicted
+++ resolved
@@ -1,21 +1,17 @@
 ---
-<<<<<<< HEAD
 import WordDisplay from '~components/WordDisplay.astro';
 import Layout from '~layouts/Layout.astro';
 import { getPageMetadata } from '~astro-utils/page-metadata.ts';
 import { getWordsFromCollection } from '~astro-utils/word-data-utils';
-=======
-import { getPageMetadata } from '~astro-utils/page-metadata.ts';
-import Heading from '~components/Heading.astro';
-import WordDescription from '~components/WordDescription.astro';
-import Layout from '~layouts/Layout.astro';
->>>>>>> b46d77ba
 
-const { title, description, partOfSpeech } = getPageMetadata('/404');
+// Get the metadata from the 404 page, using type assertion to access partOfSpeech
+const metadata = getPageMetadata('/404') as { title: string; description: string; partOfSpeech: string };
+const { title, description, partOfSpeech } = metadata;
 const allWords = await getWordsFromCollection();
 const wordsToShow = allWords.slice(0, 4);
 const sectionTitle = wordsToShow.length > 0 ? 'Recent Words' : '';
 const definition = description.replace(/^\w+\.\s*/, '');
+// Make a mock word for 404 we can pass to WordDisplay
 const notFoundWord = {
   word: title,
   date: '',
